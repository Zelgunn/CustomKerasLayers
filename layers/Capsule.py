import tensorflow as tf
from tensorflow.python.keras.layers import Layer
from tensorflow.python.ops.init_ops import VarianceScaling, Constant
# from tensorflow.python.keras.layers import Conv1D, Conv2D, Conv3D, Dense
# from tensorflow.python.keras.layers import BatchNormalization, concatenate
from tensorflow.python.keras.utils import conv_utils
# from tensorflow.python.keras import activations, initializers, regularizers, constraints
from typing import Optional, Tuple, Union

<<<<<<< HEAD
=======

# from misc_utils.math_utils import squash
>>>>>>> 57dddaf8

# from misc_utils.math_utils import squash

# NOTE : The code for this layer (Capsule) is incomplete.

class CapsuleND(Layer):
    def __init__(self,
                 rank: int,
                 kernel_size: Union[int, Tuple[int, int], Tuple[int, int, int]],
                 strides: Union[int, Tuple[int, int], Tuple[int, int, int]],
                 padding: str,
                 output_dim: int,
                 output_atoms: int,
                 **kwargs
                 ):
        super(CapsuleND, self).__init__(**kwargs)

        self.rank = rank
        self.kernel_size: Tuple = conv_utils.normalize_tuple(kernel_size, rank, "kernel_size")
        self.strides: Tuple = conv_utils.normalize_tuple(strides, rank, "strides")
        self.padding = conv_utils.normalize_padding(padding)
        self.output_dim = output_dim
        self.output_atoms = output_atoms

        self.input_dim: Optional[int] = None
        self.input_atoms: Optional[int] = None
        self.kernel: Optional[tf.Variable] = None
        self.bias: Optional[tf.Variable] = None

    def build(self, input_shape):
        batch_size, input_dim, input_atoms = input_shape

        self.kernel = self.add_weight(name="kernel", initializer=VarianceScaling(scale=0.1),
                                      shape=[*self.kernel_size, input_atoms, self.output_dim * self.output_atoms])
        self.bias = self.add_weight(name="bias", initializer=Constant(value=0.1),
                                    shape=[self.output_dim, self.output_atoms])

        self.input_dim = input_dim
        self.input_atoms = input_atoms

    def call(self,
             inputs: tf.Tensor,
             **kwargs
             ) -> tf.Tensor:
        votes = self.get_votes(inputs)
        outputs = self.update_routing(votes)
        return outputs

    def get_votes(self, inputs: tf.Tensor) -> tf.Tensor:
        inputs_shape = tf.shape(inputs)
        batch_size, input_dim, input_atoms, *conv_dims = tf.unstack(inputs_shape)
        conv_inputs_shape = [batch_size * input_dim, input_atoms, *conv_dims]
        inputs = tf.reshape(inputs, shape=conv_inputs_shape)

        votes = self.convolution(inputs)

        # conv_dims = tf.unstack(tf.shape(votes)[2:])
        # votes_shape = [batch_size, input_dim, self.output_dim, self.output_atoms, *conv_dims]

        return votes

    def convolution(self, inputs: tf.Tensor) -> tf.Tensor:
        if self.rank == 1:
            return tf.nn.conv1d(
                input=inputs,
                filters=self.kernel,
                stride=[1, 1, *self.strides],
                padding=self.padding,
                data_format="NCW"
            )
        elif self.rank == 2:
            return tf.nn.conv2d(
                input=inputs,
                filters=self.kernel,
                strides=[1, 1, *self.strides],
                padding=self.padding,
                data_format="NCHW"
            )
        elif self.rank == 3:
            return tf.nn.conv3d(
                input=inputs,
                filters=self.kernel,
                strides=[1, 1, *self.strides],
                padding=self.padding,
                data_format="NCDHW"
            )
        else:
            raise AttributeError("No operation found for rank={}".format(self.rank))

    # def update_routing(self, votes: tf.Tensor, ) -> tf.Tensor:
    #     def loop_cond(i, _, __):
    #         return i < 0
    #
    #     def loop_body(i, logits, outputs_array):
    #         pass<|MERGE_RESOLUTION|>--- conflicted
+++ resolved
@@ -6,12 +6,6 @@
 from tensorflow.python.keras.utils import conv_utils
 # from tensorflow.python.keras import activations, initializers, regularizers, constraints
 from typing import Optional, Tuple, Union
-
-<<<<<<< HEAD
-=======
-
-# from misc_utils.math_utils import squash
->>>>>>> 57dddaf8
 
 # from misc_utils.math_utils import squash
 
